--- conflicted
+++ resolved
@@ -6,11 +6,7 @@
 from fnmatch import fnmatchcase
 from setuptools import setup, find_packages
 
-<<<<<<< HEAD
 version = '0.3.0.dev2'
-=======
-version = '0.2.17'
->>>>>>> 6d538da0
 
 # Provided as an attribute, so you can append to these instead
 # of replicating them:
